--- conflicted
+++ resolved
@@ -648,16 +648,11 @@
 
     _logScreenshot(logScreenshot, "click", "%s,%s,%s,%s" % (button, clicks, x, y), folder=".")
 
-<<<<<<< HEAD
     if sys.platform == 'darwin':
         for i in range(clicks):
             _failSafeCheck()
             if button in (LEFT, MIDDLE, RIGHT):
                 platformModule._multiClick(x, y, button, 1, interval)
-=======
-    if sys.platform == "darwin":
-        platformModule._multiClick(x, y, button, 3)
->>>>>>> 080c2daa
     else:
         for i in range(clicks):
             failSafeCheck()
