--- conflicted
+++ resolved
@@ -1576,13 +1576,9 @@
       None
     """
     if type(keys) == str:
-<<<<<<< HEAD
         if len(keys) > 1:
             keys = keys.lower()
         keys = [keys] # If keys is 'enter', convert it to ['enter'].
-=======
-        keys = [keys]  # If keys is 'enter', convert it to ['enter'].
->>>>>>> d2ef3cac
     else:
         lowerKeys = []
         for s in keys:
