# PyAutoGUI lets Python control the mouse and keyboard, and other GUI automation tasks. For Windows, macOS, and Linux,
# on Python 3 and 2.
# https://github.com/asweigart/pyautogui
# Al Sweigart al@inventwithpython.com (Send me feedback & suggestions!)


# TODO - the following features are half-implemented right now:
# snapshot logging
# non-qwerty keyboard mapping
# primary secondary mouse button awareness


from __future__ import absolute_import, division, print_function


__version__ = "0.9.49"

import sys
import time
import datetime
import os
import platform
import re
import functools
import inspect


class PyAutoGUIException(Exception):
    """
    PyAutoGUI code will raise this exception class for any invalid actions. If PyAutoGUI raises some other exception,
    you should assume that this is caused by a bug in PyAutoGUI itself. (Including a failure to catch potential
    exceptions raised by PyAutoGUI.)
    """

    pass


class FailSafeException(PyAutoGUIException):
    """
    This exception is raised by PyAutoGUI functions when the user puts the mouse cursor into one of the "failsafe
    points" (by default, one of the four corners of the primary monitor). This exception shouldn't be caught; it's
    meant to provide a way to terminate a misbehaving script.
    """

    pass


class ImageNotFoundException(PyAutoGUIException):
    """
    This exception is the PyAutoGUI version of PyScreeze's `ImageNotFoundException`, which is raised when a locate*()
    function call is unable to find an image.

    Ideally, `pyscreeze.ImageNotFoundException` should never be raised by PyAutoGUI.
    """


if sys.version_info[0] == 2 or sys.version_info[0:2] in ((3, 1), (3, 2)):
    # Python 2 and 3.1 and 3.2 uses collections.Sequence
    import collections

    collectionsSequence = collections.Sequence
else:
    # Python 3.3+ uses collections.abc.Sequence
    import collections.abc

    collectionsSequence = collections.abc.Sequence  # type: ignore


try:
    from pytweening import (
        easeInQuad,
        easeOutQuad,
        easeInOutQuad,
        easeInCubic,
        easeOutCubic,
        easeInOutCubic,
        easeInQuart,
        easeOutQuart,
        easeInOutQuart,
        easeInQuint,
        easeOutQuint,
        easeInOutQuint,
        easeInSine,
        easeOutSine,
        easeInOutSine,
        easeInExpo,
        easeOutExpo,
        easeInOutExpo,
        easeInCirc,
        easeOutCirc,
        easeInOutCirc,
        easeInElastic,
        easeOutElastic,
        easeInOutElastic,
        easeInBack,
        easeOutBack,
        easeInOutBack,
        easeInBounce,
        easeOutBounce,
        easeInOutBounce,
    )

    # getLine is not needed.
    # getPointOnLine has been redefined in this file, to avoid dependency on pytweening.
    # linear has also been redefined in this file.
except ImportError:

    def _couldNotImportPyTweening():
        """
        This function raises ``PyAutoGUIException``. It's used for the PyTweening function names if the PyTweening
        module failed to be imported.
        """
        raise PyAutoGUIException(
            "PyAutoGUI was unable to import pytweening. Please install this module to enable the function you tried to call."
        )

    easeInQuad = _couldNotImportPyTweening
    easeOutQuad = _couldNotImportPyTweening
    easeInOutQuad = _couldNotImportPyTweening
    easeInCubic = _couldNotImportPyTweening
    easeOutCubic = _couldNotImportPyTweening
    easeInOutCubic = _couldNotImportPyTweening
    easeInQuart = _couldNotImportPyTweening
    easeOutQuart = _couldNotImportPyTweening
    easeInOutQuart = _couldNotImportPyTweening
    easeInQuint = _couldNotImportPyTweening
    easeOutQuint = _couldNotImportPyTweening
    easeInOutQuint = _couldNotImportPyTweening
    easeInSine = _couldNotImportPyTweening
    easeOutSine = _couldNotImportPyTweening
    easeInOutSine = _couldNotImportPyTweening
    easeInExpo = _couldNotImportPyTweening
    easeOutExpo = _couldNotImportPyTweening
    easeInOutExpo = _couldNotImportPyTweening
    easeInCirc = _couldNotImportPyTweening
    easeOutCirc = _couldNotImportPyTweening
    easeInOutCirc = _couldNotImportPyTweening
    easeInElastic = _couldNotImportPyTweening
    easeOutElastic = _couldNotImportPyTweening
    easeInOutElastic = _couldNotImportPyTweening
    easeInBack = _couldNotImportPyTweening
    easeOutBack = _couldNotImportPyTweening
    easeInOutBack = _couldNotImportPyTweening
    easeInBounce = _couldNotImportPyTweening
    easeOutBounce = _couldNotImportPyTweening
    easeInOutBounce = _couldNotImportPyTweening


try:
    from pymsgbox import alert, confirm, prompt, password
except ImportError:
    # If pymsgbox module is not found, those methods will not be available.
    def _couldNotImportPyMsgBox():
        """
        This function raises ``PyAutoGUIException``. It's used for the PyMsgBox function names if the PyMsgbox module
        failed to be imported.
        """
        raise PyAutoGUIException(
            "PyAutoGUI was unable to import pymsgbox. Please install this module to enable the function you tried to call."
        )

    alert = confirm = prompt = password = _couldNotImportPyMsgBox


def raisePyAutoGUIImageNotFoundException(wrappedFunction):
    """
    A decorator that wraps PyScreeze locate*() functions so that the PyAutoGUI user sees them raise PyAutoGUI's
    ImageNotFoundException rather than PyScreeze's ImageNotFoundException. This is because PyScreeze should be
    invisible to PyAutoGUI users.
    """

    @functools.wraps(wrappedFunction)
    def wrapper(*args, **kwargs):
        try:
            return wrappedFunction(*args, **kwargs)
        except pyscreeze.ImageNotFoundException:
            raise ImageNotFoundException  # Raise PyAutoGUI's ImageNotFoundException.

    return wrapper


try:
    import pyscreeze
    from pyscreeze import center, grab, pixel, pixelMatchesColor, screenshot

    # Change the locate*() functions so that they raise PyAutoGUI's ImageNotFoundException instead.
    @raisePyAutoGUIImageNotFoundException
    def locate(*args, **kwargs):
        return pyscreeze.locate(*args, **kwargs)

    locate.__doc__ = pyscreeze.locate.__doc__

    @raisePyAutoGUIImageNotFoundException
    def locateAll(*args, **kwargs):
        return pyscreeze.locateAll(*args, **kwargs)

    locateAll.__doc__ = pyscreeze.locateAll.__doc__

    @raisePyAutoGUIImageNotFoundException
    def locateAllOnScreen(*args, **kwargs):
        return pyscreeze.locateAllOnScreen(*args, **kwargs)

    locateAllOnScreen.__doc__ = pyscreeze.locateAllOnScreen.__doc__

    @raisePyAutoGUIImageNotFoundException
    def locateCenterOnScreen(*args, **kwargs):
        return pyscreeze.locateCenterOnScreen(*args, **kwargs)

    locateCenterOnScreen.__doc__ = pyscreeze.locateCenterOnScreen.__doc__

    @raisePyAutoGUIImageNotFoundException
    def locateOnScreen(*args, **kwargs):
        return pyscreeze.locateOnScreen(*args, **kwargs)

    locateOnScreen.__doc__ = pyscreeze.locateOnScreen.__doc__

except ImportError:
    # If pyscreeze module is not found, screenshot-related features will simply not work.
    def _couldNotImportPyScreeze():
        """
        This function raises ``PyAutoGUIException``. It's used for the PyScreeze function names if the PyScreeze module
        failed to be imported.
        """
        raise PyAutoGUIException(
            "PyAutoGUI was unable to import pyscreeze. (This is likely because you're running a version of Python that Pillow (which pyscreeze depends on) doesn't support currently.) Please install this module to enable the function you tried to call."
        )

    center = _couldNotImportPyScreeze
    grab = _couldNotImportPyScreeze
    locate = _couldNotImportPyScreeze
    locateAll = _couldNotImportPyScreeze
    locateAllOnScreen = _couldNotImportPyScreeze
    locateCenterOnScreen = _couldNotImportPyScreeze
    locateOnScreen = _couldNotImportPyScreeze
    pixel = _couldNotImportPyScreeze
    pixelMatchesColor = _couldNotImportPyScreeze
    screenshot = _couldNotImportPyScreeze


try:
    import mouseinfo

    def mouseInfo():
        """
        Launches the MouseInfo app. This application provides mouse coordinate information which can be useful when
        planning GUI automation tasks. This function blocks until the application is closed.
        """
        mouseinfo.MouseInfoWindow()


except ImportError:

    def mouseInfo():
        """
        This function raises PyAutoGUIException. It's used for the MouseInfo function names if the MouseInfo module
        failed to be imported.
        """
        raise PyAutoGUIException(
            "PyAutoGUI was unable to import mouseinfo. Please install this module to enable the function you tried to call."
        )


def useImageNotFoundException(value=None):
    """
    When called with no arguments, PyAutoGUI will raise ImageNotFoundException when the PyScreeze locate*() functions
    can't find the image it was told to locate. The default behavior is to return None. Call this function with no
    arguments (or with True as the argument) to have exceptions raised, which is a better practice.

    You can also disable raising exceptions by passing False for the argument.
    """
    if value is None:
        value = True
    # TODO - this will cause a NameError if PyScreeze couldn't be imported:
    try:
        pyscreeze.USE_IMAGE_NOT_FOUND_EXCEPTION = value
    except NameError:
        raise PyAutoGUIException("useImageNotFoundException() ws called but pyscreeze isn't installed.")


if sys.platform == "win32":  # PyGetWindow currently only supports Windows.
    try:
        from pygetwindow import (
            Window,
            getActiveWindow,
            getActiveWindowTitle,
            getWindowsAt,
            getWindowsWithTitle,
            getAllWindows,
            getAllTitles,
        )
    except ImportError:
        # If pygetwindow module is not found, those methods will not be available.
        def _couldNotImportPyGetWindow():
            """
            This function raises PyAutoGUIException. It's used for the PyGetWindow function names if the PyGetWindow
            module failed to be imported.
            """
            raise PyAutoGUIException(
                "PyAutoGUI was unable to import pygetwindow. Please install this module to enable the function you tried to call."
            )

        Window = _couldNotImportPyGetWindow
        getActiveWindow = _couldNotImportPyGetWindow
        getActiveWindowTitle = _couldNotImportPyGetWindow
        getWindowsAt = _couldNotImportPyGetWindow
        getWindowsWithTitle = _couldNotImportPyGetWindow
        getAllWindows = _couldNotImportPyGetWindow
        getAllTitles = _couldNotImportPyGetWindow

KEY_NAMES = [
    "\t",
    "\n",
    "\r",
    " ",
    "!",
    '"',
    "#",
    "$",
    "%",
    "&",
    "'",
    "(",
    ")",
    "*",
    "+",
    ",",
    "-",
    ".",
    "/",
    "0",
    "1",
    "2",
    "3",
    "4",
    "5",
    "6",
    "7",
    "8",
    "9",
    ":",
    ";",
    "<",
    "=",
    ">",
    "?",
    "@",
    "[",
    "\\",
    "]",
    "^",
    "_",
    "`",
    "a",
    "b",
    "c",
    "d",
    "e",
    "f",
    "g",
    "h",
    "i",
    "j",
    "k",
    "l",
    "m",
    "n",
    "o",
    "p",
    "q",
    "r",
    "s",
    "t",
    "u",
    "v",
    "w",
    "x",
    "y",
    "z",
    "{",
    "|",
    "}",
    "~",
    "accept",
    "add",
    "alt",
    "altleft",
    "altright",
    "apps",
    "backspace",
    "browserback",
    "browserfavorites",
    "browserforward",
    "browserhome",
    "browserrefresh",
    "browsersearch",
    "browserstop",
    "capslock",
    "clear",
    "convert",
    "ctrl",
    "ctrlleft",
    "ctrlright",
    "decimal",
    "del",
    "delete",
    "divide",
    "down",
    "end",
    "enter",
    "esc",
    "escape",
    "execute",
    "f1",
    "f10",
    "f11",
    "f12",
    "f13",
    "f14",
    "f15",
    "f16",
    "f17",
    "f18",
    "f19",
    "f2",
    "f20",
    "f21",
    "f22",
    "f23",
    "f24",
    "f3",
    "f4",
    "f5",
    "f6",
    "f7",
    "f8",
    "f9",
    "final",
    "fn",
    "hanguel",
    "hangul",
    "hanja",
    "help",
    "home",
    "insert",
    "junja",
    "kana",
    "kanji",
    "launchapp1",
    "launchapp2",
    "launchmail",
    "launchmediaselect",
    "left",
    "modechange",
    "multiply",
    "nexttrack",
    "nonconvert",
    "num0",
    "num1",
    "num2",
    "num3",
    "num4",
    "num5",
    "num6",
    "num7",
    "num8",
    "num9",
    "numlock",
    "pagedown",
    "pageup",
    "pause",
    "pgdn",
    "pgup",
    "playpause",
    "prevtrack",
    "print",
    "printscreen",
    "prntscrn",
    "prtsc",
    "prtscr",
    "return",
    "right",
    "scrolllock",
    "select",
    "separator",
    "shift",
    "shiftleft",
    "shiftright",
    "sleep",
    "space",
    "stop",
    "subtract",
    "tab",
    "up",
    "volumedown",
    "volumemute",
    "volumeup",
    "win",
    "winleft",
    "winright",
    "yen",
    "command",
    "option",
    "optionleft",
    "optionright",
]
KEYBOARD_KEYS = KEY_NAMES  # keeping old KEYBOARD_KEYS for backwards compatibility

# Constants for the mouse button names:
LEFT = "left"
MIDDLE = "middle"
RIGHT = "right"
PRIMARY = "primary"
SECONDARY = "secondary"

# Different keyboard mappings:
# TODO - finish this feature.
# NOTE: Eventually, I'd like to come up with a better system than this. For now, this seems like it works.
QWERTY = r"""`1234567890-=qwertyuiop[]\asdfghjkl;'zxcvbnm,./~!@#$%^&*()_+QWERTYUIOP{}|ASDFGHJKL:"ZXCVBNM<>?"""
QWERTZ = r"""=1234567890/0qwertzuiop89-asdfghjkl,\yxcvbnm,.7+!@#$%^&*()?)QWERTZUIOP*(_ASDFGHJKL<|YXCVBNM<>&"""


def isShiftCharacter(character):
    """
    Returns True if the ``character`` is a keyboard key that would require the shift key to be held down, such as
    uppercase letters or the symbols on the keyboard's number row.
    """
    # NOTE TODO - This will be different for non-qwerty keyboards.
    return character.isupper() or character in set('~!@#$%^&*()_+{}|:"<>?')


# The platformModule is where we reference the platform-specific functions.
if sys.platform.startswith("java"):
    # from . import _pyautogui_java as platformModule
    raise NotImplementedError("Jython is not yet supported by PyAutoGUI.")
elif sys.platform == "darwin":
    from . import _pyautogui_osx as platformModule
elif sys.platform == "win32":
    from . import _pyautogui_win as platformModule
elif platform.system() == "Linux":
    from . import _pyautogui_x11 as platformModule
else:
    raise NotImplementedError("Your platform (%s) is not supported by PyAutoGUI." % (platform.system()))

# TODO: Having module-wide user-writable global variables is bad. It makes
# restructuring the code very difficult. For instance, what if we decide to
# move the mouse-related functions to a separate file (a submodule)? How that
# file will access this module vars? It will probably lead to a circular
# import.

# In seconds. Any duration less than this is rounded to 0.0 to instantly move
# the mouse.
MINIMUM_DURATION = 0.1
# If sleep_amount is less than MINIMUM_DURATION, time.sleep() will be a no-op and the mouse cursor moves there instantly.
# TODO: This value should vary with the platform. http://stackoverflow.com/q/1133857
MINIMUM_SLEEP = 0.05

# The number of seconds to pause after EVERY public function call. Useful for debugging:
PAUSE = 0.1  # Tenth-second pause by default.


# If the mouse is over a coordinate in FAILSAFE_POINTS and FAILSAFE is True, the FailSafeException is raised.
# The rest of the points are added to the FAILSAFE_POINTS list at the bottom of this file, after size() has been defined.
# The points are for the corners of the screen, but note that these points don't automatically change if the screen resolution changes.
FAILSAFE = True
FAILSAFE_POINTS = [(0, 0)]

LOG_SCREENSHOTS = False  # If True, save screenshots for clicks and key presses.

# If not None, PyAutoGUI deletes old screenshots when this limit has been reached:
LOG_SCREENSHOTS_LIMIT = 10
G_LOG_SCREENSHOTS_FILENAMES = []  # TODO - make this a deque

Point = collections.namedtuple("Point", "x y")
Size = collections.namedtuple("Size", "width height")


def _genericPyAutoGUIChecks(wrappedFunction):
    """
    A decorator that calls failSafeCheck() before the decorated function and
    _handlePause() after it.
    """

    @functools.wraps(wrappedFunction)
    def wrapper(*args, **kwargs):
        funcArgs = inspect.getcallargs(wrappedFunction, *args, **kwargs)

        failSafeCheck()
        returnVal = wrappedFunction(*args, **kwargs)
        _handlePause(funcArgs.get("_pause"))
        return returnVal

    return wrapper


# General Functions
# =================


def getPointOnLine(x1, y1, x2, y2, n):
    """
    Returns an (x, y) tuple of the point that has progressed a proportion ``n`` along the line defined by the two
    ``x1``, ``y1`` and ``x2``, ``y2`` coordinates.

    This function was copied from pytweening module, so that it can be called even if PyTweening is not installed.
    """
    x = ((x2 - x1) * n) + x1
    y = ((y2 - y1) * n) + y1
    return (x, y)


def linear(n):
    """
    Returns ``n``, where ``n`` is the float argument between ``0.0`` and ``1.0``. This function is for the default
    linear tween for mouse moving functions.

    This function was copied from PyTweening module, so that it can be called even if PyTweening is not installed.
    """

    # We use this function instead of pytweening.linear for the default tween function just in case pytweening couldn't be imported.
    if not 0.0 <= n <= 1.0:
        raise PyAutoGUIException("Argument must be between 0.0 and 1.0.")
    return n


def _handlePause(_pause):
    """
    A helper function for performing a pause at the end of a PyAutoGUI function based on some settings.

    If ``_pause`` is ``True``, then sleep for ``PAUSE`` seconds (the global pause setting).
    """
    if _pause:
        assert isinstance(PAUSE, int) or isinstance(PAUSE, float)
        time.sleep(PAUSE)


def _normalizeXYArgs(firstArg, secondArg):
    """
    Returns a ``Point`` object based on ``firstArg`` and ``secondArg``, which are the first two arguments passed to
    several PyAutoGUI functions. If ``firstArg`` and ``secondArg`` are both ``None``, returns the current mouse cursor
    position.

    ``firstArg`` and ``secondArg`` can be integers, a sequence of integers, or a string representing an image filename
    to find on the screen (and return the center coordinates of).
    """
    if firstArg is None and secondArg is None:
        return position()

    elif isinstance(firstArg, str):
        # If x is a string, we assume it's an image filename to locate on the screen:
        try:
            location = locateOnScreen(firstArg)
            # The following code only runs if pyscreeze.USE_IMAGE_NOT_FOUND_EXCEPTION is not set to True, meaning that
            # locateOnScreen() returns None if the image can't be found.
            if location is not None:
                return center(location)
            else:
                return None
        except pyscreeze.ImageNotFoundException:
            raise ImageNotFoundException

        return center(locateOnScreen(firstArg))

    elif isinstance(firstArg, collectionsSequence):
        if len(firstArg) == 2:
            # firstArg is a two-integer tuple: (x, y)
            if secondArg is None:
                return Point(int(firstArg[0]), int(firstArg[1]))
            else:
                raise PyAutoGUIException(
                    "When passing a sequence for firstArg, secondArg must not be passed (received {0}).".format(
                        repr(secondArg)
                    )
                )
        elif len(firstArg) == 4:
            # firstArg is a four-integer tuple, (left, top, width, height), we should return the center point
            if secondArg is None:
                return center(firstArg)
            else:
                raise PyAutoGUIException(
                    "When passing a sequence for firstArg, secondArg must not be passed and default to None (received {0}).".format(
                        repr(secondArg)
                    )
                )
        else:
            raise PyAutoGUIException(
                "The supplied sequence must have exactly 2 or exactly 4 elements ({0} were received).".format(
                    len(firstArg)
                )
            )
    else:
        return Point(int(firstArg), int(secondArg))  # firstArg and secondArg are just x and y number values


def _logScreenshot(logScreenshot, funcName, funcArgs, folder="."):
    """
    A helper function that creates a screenshot to act as a logging mechanism. When a PyAutoGUI function is called,
    this function is also called to capture the state of the screen when that function was called.

    If ``logScreenshot`` is ``False`` (or None and the ``LOG_SCREENSHOTS`` constant is ``False``), no screenshot is taken.

    The ``funcName`` argument is a string of the calling function's name. It's used in the screenshot's filename.

    The ``funcArgs`` argument is a string describing the arguments passed to the calling function. It's limited to
    tweleve characters to keep it short.

    The ``folder`` argument is the folder to place the screenshot file in, and defaults to the current working directory.
    """
    if logScreenshot == False:
        return  # Don't take a screenshot.
    if logScreenshot is None and LOG_SCREENSHOTS == False:
        return  # Don't take a screenshot.

    # Ensure that the "specifics" string isn't too long for the filename:
    if len(funcArgs) > 12:
        funcArgs = funcArgs[:12] + "..."

    now = datetime.datetime.now()
    filename = "%s-%s-%s_%s-%s-%s-%s_%s_%s.png" % (
        now.year,
        str(now.month).rjust(2, "0"),
        str(now.day).rjust(2, "0"),
        now.hour,
        now.minute,
        now.second,
        str(now.microsecond)[:3],
        funcName,
        funcArgs,
    )
    filepath = os.path.join(folder, filename)

    # Delete the oldest screenshot if we've reached the maximum:
    if (LOG_SCREENSHOTS_LIMIT is not None) and (len(G_LOG_SCREENSHOTS_FILENAMES) >= LOG_SCREENSHOTS_LIMIT):
        os.unlink(os.path.join(folder, G_LOG_SCREENSHOTS_FILENAMES[0]))
        del G_LOG_SCREENSHOTS_FILENAMES[0]

    screenshot(filepath)
    G_LOG_SCREENSHOTS_FILENAMES.append(filename)


def position(x=None, y=None):
    """
    Returns the current xy coordinates of the mouse cursor as a two-integer tuple.

    Args:
      x (int, None, optional) - If not None, this argument overrides the x in
        the return value.
      y (int, None, optional) - If not None, this argument overrides the y in
        the return value.

    Returns:
      (x, y) tuple of the current xy coordinates of the mouse cursor.

    NOTE: The position() functon doesn't check for failsafe.
    """
    posx, posy = platformModule._position()
    posx = int(posx)
    posy = int(posy)
    if x is not None:  # If set, the x parameter overrides the return value.
        posx = int(x)
    if y is not None:  # If set, the y parameter overrides the return value.
        posy = int(y)
    return Point(posx, posy)


def size():
    """Returns the width and height of the screen as a two-integer tuple.

    Returns:
      (width, height) tuple of the screen size, in pixels.
    """
    return Size(*platformModule._size())


def onScreen(x, y=None):
    """Returns whether the given xy coordinates are on the primary screen or not.

    Note that this function doesn't work for secondary screens.

    Args:
      Either the arguments are two separate values, first arg for x and second
        for y, or there is a single argument of a sequence with two values, the
        first x and the second y.
        Example: onScreen(x, y) or onScreen([x, y])

    Returns:
      bool: True if the xy coordinates are on the screen at its current
        resolution, otherwise False.
    """
    x, y = _normalizeXYArgs(x, y)
    x = int(x)
    y = int(y)

    width, height = platformModule._size()
    return 0 <= x < width and 0 <= y < height


# Mouse Functions
# ===============

"""
NOTE: Although "mouse1" and "mouse2" buttons usually refer to the left and
right mouse buttons respectively, in PyAutoGUI 1, 2, and 3 refer to the left,
middle, and right buttons, respectively. This is because Xlib interprets
button 2 as the middle button and button 3 as the right button, so we hold
that for Windows and macOS as well (since those operating systems don't use
button numbers but rather just "left" or "right").
"""


def _normalizeButton(button):
    """
    The left, middle, and right mouse buttons are button numbers 1, 2, and 3 respectively. This is the numbering that
    Xlib on Linux uses (while Windows and macOS don't care about numbers; they just use "left" and "right").

    This function takes one of ``LEFT``, ``MIDDLE``, ``RIGHT``, ``PRIMARY``, ``SECONDARY``, ``1``, ``2``, ``3``, ``4``,
    ``5``, ``6``, or ``7`` for the button argument and returns either ``LEFT``, ``MIDDLE``, ``RIGHT``, ``4``, ``5``,
    ``6``, or ``7``. The ``PRIMARY``, ``SECONDARY``, ``1``, ``2``, and ``3`` values are never returned.

    The ``'left'`` and ``'right'`` mouse buttons will always refer to the physical left and right
    buttons on the mouse. The same applies for buttons 1 and 3.

    However, if ``button`` is ``'primary'`` or ``'secondary'``, then we must check if
    the mouse buttons have been "swapped" (for left-handed users) by the operating system's mouse
    settings.

    If the buttons are swapped, the primary button is the right mouse button and the secondary button is the left mouse
    button. If not swapped, the primary and secondary buttons are the left and right buttons, respectively.

    NOTE: Swap detection has not been implemented yet.
    """
    # TODO - The swap detection hasn't been done yet. For Windows, see https://stackoverflow.com/questions/45627956/check-if-mouse-buttons-are-swapped-or-not-in-c
    # TODO - We should check the OS settings to see if it's a left-hand setup, where button 1 would be "right".

    # Check that `button` has a valid value:
    button = button.lower()
    if platform.system() == "Linux":
        # Check for valid button arg on Linux:
        if button not in (LEFT, MIDDLE, RIGHT, PRIMARY, SECONDARY, 1, 2, 3, 4, 5, 6, 7):
            raise PyAutoGUIException(
                "button argument must be one of ('left', 'middle', 'right', 'primary', 'secondary', 1, 2, 3, 4, 5, 6, 7)"
            )
    else:
        # Check for valid button arg on Windows and macOS:
        if button not in (LEFT, MIDDLE, RIGHT, PRIMARY, SECONDARY, 1, 2, 3):
            raise PyAutoGUIException(
                "button argument must be one of ('left', 'middle', 'right', 'primary', 'secondary', 1, 2, 3)"
            )

    # TODO - Check if the primary/secondary mouse buttons have been swapped:
    if button in (PRIMARY, SECONDARY):
        swapped = False  # TODO - Add the operating system-specific code to detect mouse swap later.
        if swapped:
            if button == PRIMARY:
                return RIGHT
            elif button == SECONDARY:
                return LEFT
        else:
            if button == PRIMARY:
                return LEFT
            elif button == SECONDARY:
                return RIGHT

    # Return a mouse button integer value, not a string like 'left':
    return {LEFT: LEFT, MIDDLE: MIDDLE, RIGHT: RIGHT, 1: LEFT, 2: MIDDLE, 3: RIGHT, 4: 4, 5: 5, 6: 6, 7: 7}[button]


@_genericPyAutoGUIChecks
def mouseDown(x=None, y=None, button=PRIMARY, duration=0.0, tween=linear, logScreenshot=None, _pause=True):
    """Performs pressing a mouse button down (but not up).

    The x and y parameters detail where the mouse event happens. If None, the
    current mouse position is used. If a float value, it is rounded down. If
    outside the boundaries of the screen, the event happens at edge of the
    screen.

    Args:
      x (int, float, None, tuple, optional): The x position on the screen where the
        mouse down happens. None by default. If tuple, this is used for x and y.
        If x is a str, it's considered a filename of an image to find on
        the screen with locateOnScreen() and click the center of.
      y (int, float, None, optional): The y position on the screen where the
        mouse down happens. None by default.
      button (str, int, optional): The mouse button pressed down. TODO

    Returns:
      None

    Raises:
      PyAutoGUIException: If button is not one of 'left', 'middle', 'right', 1, 2, or 3
    """
    button = _normalizeButton(button)
    x, y = _normalizeXYArgs(x, y)

    _mouseMoveDrag("move", x, y, 0, 0, duration=0, tween=None)

    _logScreenshot(logScreenshot, "mouseDown", "%s,%s" % (x, y), folder=".")
    platformModule._mouseDown(x, y, button)


@_genericPyAutoGUIChecks
def mouseUp(x=None, y=None, button=PRIMARY, duration=0.0, tween=linear, logScreenshot=None, _pause=True):
    """Performs releasing a mouse button up (but not down beforehand).

    The x and y parameters detail where the mouse event happens. If None, the
    current mouse position is used. If a float value, it is rounded down. If
    outside the boundaries of the screen, the event happens at edge of the
    screen.

    Args:
      x (int, float, None, tuple, optional): The x position on the screen where the
        mouse up happens. None by default. If tuple, this is used for x and y.
        If x is a str, it's considered a filename of an image to find on
        the screen with locateOnScreen() and click the center of.
      y (int, float, None, optional): The y position on the screen where the
        mouse up happens. None by default.
      button (str, int, optional): The mouse button released. TODO

    Returns:
      None

    Raises:
      PyAutoGUIException: If button is not one of 'left', 'middle', 'right', 1, 2, or 3
    """
    button = _normalizeButton(button)
    x, y = _normalizeXYArgs(x, y)

    _mouseMoveDrag("move", x, y, 0, 0, duration=0, tween=None)

    _logScreenshot(logScreenshot, "mouseUp", "%s,%s" % (x, y), folder=".")
    platformModule._mouseUp(x, y, button)


@_genericPyAutoGUIChecks
def click(
    x=None, y=None, clicks=1, interval=0.0, button=PRIMARY, duration=0.0, tween=linear, logScreenshot=None, _pause=True
):
    """
    Performs pressing a mouse button down and then immediately releasing it. Returns ``None``.

    When no arguments are passed, the primary mouse button is clicked at the mouse cursor's current location.

    If integers for ``x`` and ``y`` are passed, the click will happen at that XY coordinate. If ``x`` is a string, the
    string is an image filename that PyAutoGUI will attempt to locate on the screen and click the center of. If ``x``
    is a sequence of two coordinates, those coordinates will be used for the XY coordinate to click on.

    The ``clicks`` argument is an int of how many clicks to make, and defaults to ``1``.

    The ``interval`` argument is an int or float of how many seconds to wait in between each click, if ``clicks`` is
    greater than ``1``. It defaults to ``0.0`` for no pause in between clicks.

    The ``button`` argument is one of the constants ``LEFT``, ``MIDDLE``, ``RIGHT``, ``PRIMARY``, or ``SECONDARY``.
    It defaults to ``PRIMARY`` (which is the left mouse button, unless the operating system has been set for
    left-handed users.)

    If ``x`` and ``y`` are specified, and the click is not happening at the mouse cursor's current location, then
    the ``duration`` argument is an int or float of how many seconds it should take to move the mouse to the XY
    coordinates. It defaults to ``0`` for an instant move.

    If ``x`` and ``y`` are specified and ``duration`` is not ``0``, the ``tween`` argument is a tweening function
    that specifies the movement pattern of the mouse cursor as it moves to the XY coordinates. The default is a
    simple linear tween. See the PyTweening module documentation for more details.

    The ``pause`` parameter is deprecated. Call the ``pyautogui.sleep()`` function to implement a pause.

    Raises:
      PyAutoGUIException: If button is not one of 'left', 'middle', 'right', 1, 2, 3
    """
    # TODO: I'm leaving buttons 4, 5, 6, and 7 undocumented for now. I need to understand how they work.
    button = _normalizeButton(button)
    x, y = _normalizeXYArgs(x, y)

    # Move the mouse cursor to the x, y coordinate:
    _mouseMoveDrag("move", x, y, 0, 0, duration, tween)

    _logScreenshot(logScreenshot, "click", "%s,%s,%s,%s" % (button, clicks, x, y), folder=".")

    if sys.platform == 'darwin':
        platformModule._multiClick(x, y, button, clicks)
    else:
        for i in range(clicks):
            failSafeCheck()
            if button in (LEFT, MIDDLE, RIGHT):
                platformModule._click(x, y, button)

            time.sleep(interval)


@_genericPyAutoGUIChecks
def leftClick(x=None, y=None, interval=0.0, duration=0.0, tween=linear, logScreenshot=None, _pause=True):
    """Performs a right mouse button click.

    This is a wrapper function for click('right', x, y).

    The x and y parameters detail where the mouse event happens. If None, the
    current mouse position is used. If a float value, it is rounded down. If
    outside the boundaries of the screen, the event happens at edge of the
    screen.

    Args:
      x (int, float, None, tuple, optional): The x position on the screen where the
        click happens. None by default. If tuple, this is used for x and y.
        If x is a str, it's considered a filename of an image to find on
        the screen with locateOnScreen() and click the center of.
      y (int, float, None, optional): The y position on the screen where the
        click happens. None by default.
      interval (float, optional): The number of seconds in between each click,
        if the number of clicks is greater than 1. 0.0 by default, for no
        pause in between clicks.

    Returns:
      None
    """

    # TODO - Do we need the decorator for this function? Should click() handle this? (Also applies to other alias functions.)
    click(x, y, 1, interval, LEFT, duration, tween, logScreenshot, _pause=_pause)


@_genericPyAutoGUIChecks
def rightClick(x=None, y=None, interval=0.0, duration=0.0, tween=linear, logScreenshot=None, _pause=True):
    """Performs a right mouse button click.

    This is a wrapper function for click('right', x, y).

    The x and y parameters detail where the mouse event happens. If None, the
    current mouse position is used. If a float value, it is rounded down. If
    outside the boundaries of the screen, the event happens at edge of the
    screen.

    Args:
      x (int, float, None, tuple, optional): The x position on the screen where the
        click happens. None by default. If tuple, this is used for x and y.
        If x is a str, it's considered a filename of an image to find on
        the screen with locateOnScreen() and click the center of.
      y (int, float, None, optional): The y position on the screen where the
        click happens. None by default.
      interval (float, optional): The number of seconds in between each click,
        if the number of clicks is greater than 1. 0.0 by default, for no
        pause in between clicks.

    Returns:
      None
    """
    click(x, y, 1, interval, RIGHT, duration, tween, logScreenshot, _pause=_pause)


@_genericPyAutoGUIChecks
def middleClick(x=None, y=None, interval=0.0, duration=0.0, tween=linear, logScreenshot=None, _pause=True):
    """Performs a middle mouse button click.

    This is a wrapper function for click('right', x, y).

    The x and y parameters detail where the mouse event happens. If None, the
    current mouse position is used. If a float value, it is rounded down. If
    outside the boundaries of the screen, the event happens at edge of the
    screen.

    Args:
      x (int, float, None, tuple, optional): The x position on the screen where the
        click happens. None by default. If tuple, this is used for x and y.
        If x is a str, it's considered a filename of an image to find on
        the screen with locateOnScreen() and click the center of.
      y (int, float, None, optional): The y position on the screen where the
        click happens. None by default.

    Returns:
      None
    """
    click(x, y, 1, interval, MIDDLE, duration, tween, logScreenshot, _pause=_pause)


@_genericPyAutoGUIChecks
def doubleClick(x=None, y=None, interval=0.0, button=LEFT, duration=0.0, tween=linear, logScreenshot=None, _pause=True):
    """Performs a double click.

    This is a wrapper function for click('left', x, y, 2, interval).

    The x and y parameters detail where the mouse event happens. If None, the
    current mouse position is used. If a float value, it is rounded down. If
    outside the boundaries of the screen, the event happens at edge of the
    screen.

    Args:
      x (int, float, None, tuple, optional): The x position on the screen where the
        click happens. None by default. If tuple, this is used for x and y.
        If x is a str, it's considered a filename of an image to find on
        the screen with locateOnScreen() and click the center of.
      y (int, float, None, optional): The y position on the screen where the
        click happens. None by default.
      interval (float, optional): The number of seconds in between each click,
        if the number of clicks is greater than 1. 0.0 by default, for no
        pause in between clicks.
      button (str, int, optional): The mouse button released. TODO

    Returns:
      None

    Raises:
      PyAutoGUIException: If button is not one of 'left', 'middle', 'right', 1, 2, 3, 4,
        5, 6, or 7
    """

    # Multiple clicks work different in OSX
    if sys.platform == "darwin":
        x, y = _normalizeXYArgs(x, y)
        _mouseMoveDrag("move", x, y, 0, 0, duration=0, tween=None)
        x, y = platformModule._position()
        _logScreenshot(logScreenshot, "click", "%s,2,%s,%s" % (button, x, y), folder=".")
        platformModule._multiClick(x, y, button, 2)
    else:
        # Click for Windows or Linux:
        click(x, y, 2, interval, button, duration, tween, logScreenshot, _pause=False)


@_genericPyAutoGUIChecks
def tripleClick(x=None, y=None, interval=0.0, button=LEFT, duration=0.0, tween=linear, logScreenshot=None, _pause=True):
    """Performs a triple click.

    This is a wrapper function for click('left', x, y, 3, interval).

    The x and y parameters detail where the mouse event happens. If None, the
    current mouse position is used. If a float value, it is rounded down. If
    outside the boundaries of the screen, the event happens at edge of the
    screen.

    Args:
      x (int, float, None, tuple, optional): The x position on the screen where the
        click happens. None by default. If tuple, this is used for x and y.
        If x is a str, it's considered a filename of an image to find on
        the screen with locateOnScreen() and click the center of.
      y (int, float, None, optional): The y position on the screen where the
        click happens. None by default.
      interval (float, optional): The number of seconds in between each click,
        if the number of clicks is greater than 1. 0.0 by default, for no
        pause in between clicks.
      button (str, int, optional): The mouse button released. TODO

    Returns:
      None

    Raises:
      PyAutoGUIException: If button is not one of 'left', 'middle', 'right', 1, 2, 3, 4,
        5, 6, or 7
    """
    # Multiple clicks work different in OSX
    if sys.platform == "darwin":
        x, y = _normalizeXYArgs(x, y)
        _mouseMoveDrag("move", x, y, 0, 0, duration=0, tween=None)
        x, y = platformModule._position()
        _logScreenshot(logScreenshot, "click", "%s,3,%s,%s" % (x, y), folder=".")
        platformModule._multiClick(x, y, button, 3)
    else:
        # Click for Windows or Linux:
        click(x, y, 3, interval, button, duration, tween, logScreenshot, _pause=False)


@_genericPyAutoGUIChecks
def scroll(clicks, x=None, y=None, logScreenshot=None, _pause=True):
    """Performs a scroll of the mouse scroll wheel.

    Whether this is a vertical or horizontal scroll depends on the underlying
    operating system.

    The x and y parameters detail where the mouse event happens. If None, the
    current mouse position is used. If a float value, it is rounded down. If
    outside the boundaries of the screen, the event happens at edge of the
    screen.

    Args:
      clicks (int, float): The amount of scrolling to perform.
      x (int, float, None, tuple, optional): The x position on the screen where the
        click happens. None by default. If tuple, this is used for x and y.
      y (int, float, None, optional): The y position on the screen where the
        click happens. None by default.

    Returns:
      None
    """
    if type(x) in (tuple, list):
        x, y = x[0], x[1]
    x, y = position(x, y)

    _logScreenshot(logScreenshot, "scroll", "%s,%s,%s" % (clicks, x, y), folder=".")
    platformModule._scroll(clicks, x, y)


@_genericPyAutoGUIChecks
def hscroll(clicks, x=None, y=None, logScreenshot=None, _pause=True):
    """Performs an explicitly horizontal scroll of the mouse scroll wheel,
    if this is supported by the operating system. (Currently just Linux.)

    The x and y parameters detail where the mouse event happens. If None, the
    current mouse position is used. If a float value, it is rounded down. If
    outside the boundaries of the screen, the event happens at edge of the
    screen.

    Args:
      clicks (int, float): The amount of scrolling to perform.
      x (int, float, None, tuple, optional): The x position on the screen where the
        click happens. None by default. If tuple, this is used for x and y.
      y (int, float, None, optional): The y position on the screen where the
        click happens. None by default.

    Returns:
      None
    """
    if type(x) in (tuple, list):
        x, y = x[0], x[1]
    x, y = position(x, y)

    _logScreenshot(logScreenshot, "hscroll", "%s,%s,%s" % (clicks, x, y), folder=".")
    platformModule._hscroll(clicks, x, y)


@_genericPyAutoGUIChecks
def vscroll(clicks, x=None, y=None, logScreenshot=None, _pause=True):
    """Performs an explicitly vertical scroll of the mouse scroll wheel,
    if this is supported by the operating system. (Currently just Linux.)

    The x and y parameters detail where the mouse event happens. If None, the
    current mouse position is used. If a float value, it is rounded down. If
    outside the boundaries of the screen, the event happens at edge of the
    screen.

    Args:
      clicks (int, float): The amount of scrolling to perform.
      x (int, float, None, tuple, optional): The x position on the screen where the
        click happens. None by default. If tuple, this is used for x and y.
      y (int, float, None, optional): The y position on the screen where the
        click happens. None by default.

    Returns:
      None
    """
    if type(x) in (tuple, list):
        x, y = x[0], x[1]
    x, y = position(x, y)

    _logScreenshot(logScreenshot, "vscroll", "%s,%s,%s" % (clicks, x, y), folder=".")
    platformModule._vscroll(clicks, x, y)


@_genericPyAutoGUIChecks
def moveTo(x=None, y=None, duration=0.0, tween=linear, logScreenshot=False, _pause=True):
    """Moves the mouse cursor to a point on the screen.

    The x and y parameters detail where the mouse event happens. If None, the
    current mouse position is used. If a float value, it is rounded down. If
    outside the boundaries of the screen, the event happens at edge of the
    screen.

    Args:
      x (int, float, None, tuple, optional): The x position on the screen where the
        click happens. None by default. If tuple, this is used for x and y.
        If x is a str, it's considered a filename of an image to find on
        the screen with locateOnScreen() and click the center of.
      y (int, float, None, optional): The y position on the screen where the
        click happens. None by default.
      duration (float, optional): The amount of time it takes to move the mouse
        cursor to the xy coordinates. If 0, then the mouse cursor is moved
        instantaneously. 0.0 by default.
      tween (func, optional): The tweening function used if the duration is not
        0. A linear tween is used by default.

    Returns:
      None
    """
    x, y = _normalizeXYArgs(x, y)

    _logScreenshot(logScreenshot, "moveTo", "%s,%s" % (x, y), folder=".")
    _mouseMoveDrag("move", x, y, 0, 0, duration, tween)


@_genericPyAutoGUIChecks
def moveRel(xOffset=None, yOffset=None, duration=0.0, tween=linear, logScreenshot=False, _pause=True):
    """Moves the mouse cursor to a point on the screen, relative to its current
    position.

    The x and y parameters detail where the mouse event happens. If None, the
    current mouse position is used. If a float value, it is rounded down. If
    outside the boundaries of the screen, the event happens at edge of the
    screen.

    Args:
      x (int, float, None, tuple, optional): How far left (for negative values) or
        right (for positive values) to move the cursor. 0 by default. If tuple, this is used for x and y.
      y (int, float, None, optional): How far up (for negative values) or
        down (for positive values) to move the cursor. 0 by default.
      duration (float, optional): The amount of time it takes to move the mouse
        cursor to the new xy coordinates. If 0, then the mouse cursor is moved
        instantaneously. 0.0 by default.
      tween (func, optional): The tweening function used if the duration is not
        0. A linear tween is used by default.

    Returns:
      None
    """
    xOffset, yOffset = _normalizeXYArgs(xOffset, yOffset)

    _logScreenshot(logScreenshot, "moveRel", "%s,%s" % (xOffset, yOffset), folder=".")
    _mouseMoveDrag("move", None, None, xOffset, yOffset, duration, tween)


move = moveRel  # For PyAutoGUI 1.0, move() replaces moveRel().


@_genericPyAutoGUIChecks
def dragTo(
    x=None, y=None, duration=0.0, tween=linear, button=PRIMARY, logScreenshot=None, _pause=True, mouseDownUp=True
):
    """Performs a mouse drag (mouse movement while a button is held down) to a
    point on the screen.

    The x and y parameters detail where the mouse event happens. If None, the
    current mouse position is used. If a float value, it is rounded down. If
    outside the boundaries of the screen, the event happens at edge of the
    screen.

    Args:
      x (int, float, None, tuple, optional): How far left (for negative values) or
        right (for positive values) to move the cursor. 0 by default. If tuple, this is used for x and y.
        If x is a str, it's considered a filename of an image to find on
        the screen with locateOnScreen() and click the center of.
      y (int, float, None, optional): How far up (for negative values) or
        down (for positive values) to move the cursor. 0 by default.
      duration (float, optional): The amount of time it takes to move the mouse
        cursor to the new xy coordinates. If 0, then the mouse cursor is moved
        instantaneously. 0.0 by default.
      tween (func, optional): The tweening function used if the duration is not
        0. A linear tween is used by default.
      button (str, int, optional): The mouse button released. TODO
      mouseDownUp (True, False): When true, the mouseUp/Down actions are not perfomed.
        Which allows dragging over multiple (small) actions. 'True' by default.

    Returns:
      None
    """
    x, y = _normalizeXYArgs(x, y)

    _logScreenshot(logScreenshot, "dragTo", "%s,%s" % (x, y), folder=".")
    if mouseDownUp:
        mouseDown(button=button, logScreenshot=False, _pause=False)
    _mouseMoveDrag("drag", x, y, 0, 0, duration, tween, button)
    if mouseDownUp:
        mouseUp(button=button, logScreenshot=False, _pause=False)


@_genericPyAutoGUIChecks
def dragRel(
    xOffset=0, yOffset=0, duration=0.0, tween=linear, button=PRIMARY, logScreenshot=None, _pause=True, mouseDownUp=True
):
    """Performs a mouse drag (mouse movement while a button is held down) to a
    point on the screen, relative to its current position.

    The x and y parameters detail where the mouse event happens. If None, the
    current mouse position is used. If a float value, it is rounded down. If
    outside the boundaries of the screen, the event happens at edge of the
    screen.

    Args:
      x (int, float, None, tuple, optional): How far left (for negative values) or
        right (for positive values) to move the cursor. 0 by default. If tuple, this is used for xOffset and yOffset.
      y (int, float, None, optional): How far up (for negative values) or
        down (for positive values) to move the cursor. 0 by default.
      duration (float, optional): The amount of time it takes to move the mouse
        cursor to the new xy coordinates. If 0, then the mouse cursor is moved
        instantaneously. 0.0 by default.
      tween (func, optional): The tweening function used if the duration is not
        0. A linear tween is used by default.
      button (str, int, optional): The mouse button released. TODO
      mouseDownUp (True, False): When true, the mouseUp/Down actions are not perfomed.
        Which allows dragging over multiple (small) actions. 'True' by default.

    Returns:
      None
    """
    if xOffset is None:
        xOffset = 0
    if yOffset is None:
        yOffset = 0

    if type(xOffset) in (tuple, list):
        xOffset, yOffset = xOffset[0], xOffset[1]

    if xOffset == 0 and yOffset == 0:
        return  # no-op case

    mousex, mousey = platformModule._position()
    _logScreenshot(logScreenshot, "dragRel", "%s,%s" % (xOffset, yOffset), folder=".")
    if mouseDownUp:
        mouseDown(button=button, logScreenshot=False, _pause=False)
    _mouseMoveDrag("drag", mousex, mousey, xOffset, yOffset, duration, tween, button)
    if mouseDownUp:
        mouseUp(button=button, logScreenshot=False, _pause=False)


drag = dragRel  # For PyAutoGUI 1.0, we want drag() to replace dragRel().


def _mouseMoveDrag(moveOrDrag, x, y, xOffset, yOffset, duration, tween=linear, button=None):
    """Handles the actual move or drag event, since different platforms
    implement them differently.

    On Windows & Linux, a drag is a normal mouse move while a mouse button is
    held down. On OS X, a distinct "drag" event must be used instead.

    The code for moving and dragging the mouse is similar, so this function
    handles both. Users should call the moveTo() or dragTo() functions instead
    of calling _mouseMoveDrag().

    Args:
      moveOrDrag (str): Either 'move' or 'drag', for the type of action this is.
      x (int, float, None, optional): How far left (for negative values) or
        right (for positive values) to move the cursor. 0 by default.
      y (int, float, None, optional): How far up (for negative values) or
        down (for positive values) to move the cursor. 0 by default.
      xOffset (int, float, None, optional): How far left (for negative values) or
        right (for positive values) to move the cursor. 0 by default.
      yOffset (int, float, None, optional): How far up (for negative values) or
        down (for positive values) to move the cursor. 0 by default.
      duration (float, optional): The amount of time it takes to move the mouse
        cursor to the new xy coordinates. If 0, then the mouse cursor is moved
        instantaneously. 0.0 by default.
      tween (func, optional): The tweening function used if the duration is not
        0. A linear tween is used by default.
      button (str, int, optional): The mouse button released. TODO

    Returns:
      None
    """

    # The move and drag code is similar, but OS X requires a special drag event instead of just a move event when dragging.
    # See https://stackoverflow.com/a/2696107/1893164
    assert moveOrDrag in ("move", "drag"), "moveOrDrag must be in ('move', 'drag'), not %s" % (moveOrDrag)

    if sys.platform != "darwin":
        moveOrDrag = "move"  # Only OS X needs the drag event specifically.

    xOffset = int(xOffset) if xOffset is not None else 0
    yOffset = int(yOffset) if yOffset is not None else 0

    if x is None and y is None and xOffset == 0 and yOffset == 0:
        return  # Special case for no mouse movement at all.

    startx, starty = position()

    x = int(x) if x is not None else startx
    y = int(y) if y is not None else starty

    # x, y, xOffset, yOffset are now int.
    x += xOffset
    y += yOffset

    width, height = size()

    # Make sure x and y are within the screen bounds.
    # x = max(0, min(x, width - 1))
    # y = max(0, min(y, height - 1))

    # If the duration is small enough, just move the cursor there instantly.
    steps = [(x, y)]

    if duration > MINIMUM_DURATION:
        # Non-instant moving/dragging involves tweening:
        num_steps = max(width, height)
        sleep_amount = duration / num_steps
        if sleep_amount < MINIMUM_SLEEP:
            num_steps = int(duration / MINIMUM_SLEEP)
            sleep_amount = duration / num_steps

        steps = [getPointOnLine(startx, starty, x, y, tween(n / num_steps)) for n in range(num_steps)]
        # Making sure the last position is the actual destination.
        steps.append((x, y))

    for tweenX, tweenY in steps:
        if len(steps) > 1:
            # A single step does not require tweening.
            time.sleep(sleep_amount)

        tweenX = int(round(tweenX))
        tweenY = int(round(tweenY))

        # Do a fail-safe check to see if the user moved the mouse to a fail-safe position, but not if the mouse cursor
        # moved there as a result of a this function. (Just because tweenX and tweenY aren't in a fail-safe position
        # doesn't mean the user couldn't have moved the mouse cursor to a fail-safe position.)
        if (tweenX, tweenY) not in FAILSAFE_POINTS:
            failSafeCheck()

        if moveOrDrag == "move":
            platformModule._moveTo(tweenX, tweenY)
        elif moveOrDrag == "drag":
            platformModule._dragTo(tweenX, tweenY, button)
        else:
            raise NotImplementedError("Unknown value of moveOrDrag: {0}".format(moveOrDrag))

    if (tweenX, tweenY) not in FAILSAFE_POINTS:
        failSafeCheck()


# Keyboard Functions
# ==================


def isValidKey(key):
    """Returns a Boolean value if the given key is a valid value to pass to
    PyAutoGUI's keyboard-related functions for the current platform.

    This function is here because passing an invalid value to the PyAutoGUI
    keyboard functions currently is a no-op that does not raise an exception.

    Some keys are only valid on some platforms. For example, while 'esc' is
    valid for the Escape key on all platforms, 'browserback' is only used on
    Windows operating systems.

    Args:
      key (str): The key value.

    Returns:
      bool: True if key is a valid value, False if not.
    """
    return platformModule.keyboardMapping.get(key, None) != None


@_genericPyAutoGUIChecks
def keyDown(key, logScreenshot=None, _pause=True):
    """Performs a keyboard key press without the release. This will put that
    key in a held down state.

    NOTE: For some reason, this does not seem to cause key repeats like would
    happen if a keyboard key was held down on a text field.

    Args:
      key (str): The key to be pressed down. The valid names are listed in
      KEYBOARD_KEYS.

    Returns:
      None
    """
    if len(key) > 1:
        key = key.lower()

    _logScreenshot(logScreenshot, "keyDown", key, folder=".")
    platformModule._keyDown(key)


@_genericPyAutoGUIChecks
def keyUp(key, logScreenshot=None, _pause=True):
    """Performs a keyboard key release (without the press down beforehand).

    Args:
      key (str): The key to be released up. The valid names are listed in
      KEYBOARD_KEYS.

    Returns:
      None
    """
    if len(key) > 1:
        key = key.lower()

    _logScreenshot(logScreenshot, "keyUp", key, folder=".")
    platformModule._keyUp(key)


@_genericPyAutoGUIChecks
def press(keys, presses=1, interval=0.0, logScreenshot=None, _pause=True):
    """Performs a keyboard key press down, followed by a release.

    Args:
      key (str, list): The key to be pressed. The valid names are listed in
      KEYBOARD_KEYS. Can also be a list of such strings.
<<<<<<< HEAD
      presses (integer, optional): The number of press repetitions.
      1 by default, for just one press.
=======
      presses (integer, optional): the number of press repetition
      1 by default, for just one press
>>>>>>> 6bbc9137
      interval (float, optional): How many seconds between each press.
      0.0 by default, for no pause between presses.
      pause (float, optional): How many seconds in the end of function process.
      None by default, for no pause in the end of function process.
    Returns:
      None
    """
    if type(keys) == str:
        if len(keys) > 1:
            keys = keys.lower()
        keys = [keys] # If keys is 'enter', convert it to ['enter'].
    else:
        lowerKeys = []
        for s in keys:
            if len(s) > 1:
                lowerKeys.append(s.lower())
            else:
                lowerKeys.append(s)
        keys = lowerKeys
    interval = float(interval)
    _logScreenshot(logScreenshot, "press", ",".join(keys), folder=".")
    for i in range(presses):
        for k in keys:
            failSafeCheck()
            platformModule._keyDown(k)
            platformModule._keyUp(k)
        time.sleep(interval)


@_genericPyAutoGUIChecks
def typewrite(message, interval=0.0, logScreenshot=None, _pause=True):
    """Performs a keyboard key press down, followed by a release, for each of
    the characters in message.

    The message argument can also be list of strings, in which case any valid
    keyboard name can be used.

    Since this performs a sequence of keyboard presses and does not hold down
    keys, it cannot be used to perform keyboard shortcuts. Use the hotkey()
    function for that.

    Args:
      message (str, list): If a string, then the characters to be pressed. If a
        list, then the key names of the keys to press in order. The valid names
        are listed in KEYBOARD_KEYS.
      interval (float, optional): The number of seconds in between each press.
        0.0 by default, for no pause in between presses.

    Returns:
      None
    """
    interval = float(interval)  # TODO - this should be taken out.

    _logScreenshot(logScreenshot, "write", message, folder=".")
    for c in message:
        if len(c) > 1:
            c = c.lower()
        press(c, _pause=False)
        time.sleep(interval)
        failSafeCheck()


write = typewrite  # In PyAutoGUI 1.0, write() replaces typewrite().


@_genericPyAutoGUIChecks
def hotkey(*args, **kwargs):
    """Performs key down presses on the arguments passed in order, then performs
    key releases in reverse order.

    The effect is that calling hotkey('ctrl', 'shift', 'c') would perform a
    "Ctrl-Shift-C" hotkey/keyboard shortcut press.

    Args:
      key(s) (str): The series of keys to press, in order. This can also be a
        list of key strings to press.
      interval (float, optional): The number of seconds in between each press.
        0.0 by default, for no pause in between presses.

    Returns:
      None
    """
    interval = float(kwargs.get("interval", 0.0))  # TODO - this should be taken out.

    _logScreenshot(kwargs.get("logScreenshot"), "hotkey", ",".join(args), folder=".")
    for c in args:
        if len(c) > 1:
            c = c.lower()
        platformModule._keyDown(c)
        time.sleep(interval)
    for c in reversed(args):
        if len(c) > 1:
            c = c.lower()
        platformModule._keyUp(c)
        time.sleep(interval)


def failSafeCheck():
    if FAILSAFE and tuple(position()) in FAILSAFE_POINTS:
        raise FailSafeException(
            "PyAutoGUI fail-safe triggered from mouse moving to a corner of the screen. To disable this fail-safe, set pyautogui.FAILSAFE to False. DISABLING FAIL-SAFE IS NOT RECOMMENDED."
        )


def displayMousePosition(xOffset=0, yOffset=0):
    """This function is meant to be run from the command line. It will
    automatically display the location and RGB of the mouse cursor."""
    try:
        runningIDLE = sys.stdin.__module__.startswith("idlelib")
    except:
        runningIDLE = False

    print("Press Ctrl-C to quit.")
    if xOffset != 0 or yOffset != 0:
        print("xOffset: %s yOffset: %s" % (xOffset, yOffset))
    try:
        while True:
            # Get and print the mouse coordinates.
            x, y = position()
            positionStr = "X: " + str(x - xOffset).rjust(4) + " Y: " + str(y - yOffset).rjust(4)
            if not onScreen(x - xOffset, y - yOffset) or sys.platform == "darwin":
                # Pixel color can only be found for the primary monitor, and also not on mac due to the screenshot having the mouse cursor in the way.
                pixelColor = ("NaN", "NaN", "NaN")
            else:
                pixelColor = pyscreeze.screenshot().getpixel(
                    (x, y)
                )  # NOTE: On Windows & Linux, getpixel() returns a 3-integer tuple, but on macOS it returns a 4-integer tuple.
            positionStr += " RGB: (" + str(pixelColor[0]).rjust(3)
            positionStr += ", " + str(pixelColor[1]).rjust(3)
            positionStr += ", " + str(pixelColor[2]).rjust(3) + ")"
            sys.stdout.write(positionStr)
            if not runningIDLE:
                # If this is a terminal, than we can erase the text by printing \b backspaces.
                sys.stdout.write("\b" * len(positionStr))
            else:
                # If this isn't a terminal (i.e. IDLE) then we can only append more text. Print a newline instead and pause a second (so we don't send too much output).
                sys.stdout.write("\n")
                time.sleep(1)
            sys.stdout.flush()
    except KeyboardInterrupt:
        sys.stdout.write("\n")
        sys.stdout.flush()


def _snapshot(tag, folder=None, region=None, radius=None):
    # TODO feature not finished
    if region is not None and radius is not None:
        raise Exception("Either region or radius arguments (or neither) can be passed to snapshot, but not both")

    if radius is not None:
        x, y = platformModule._position()

    if folder is None:
        folder = os.getcwd()

    now = datetime.datetime.now()
    filename = "%s-%s-%s_%s-%s-%s-%s_%s.png" % (
        now.year,
        str(now.month).rjust(2, "0"),
        str(now.day).rjust(2, "0"),
        now.hour,
        now.minute,
        now.second,
        str(now.microsecond)[:3],
        tag,
    )
    filepath = os.path.join(folder, filename)
    screenshot(filepath)


def sleep(seconds):
    time.sleep(seconds)


def countdown(seconds):
    for i in range(seconds, 0, -1):
        print(str(i), end=" ", flush=True)
        time.sleep(1)
    print()


def _getNumberToken(commandStr):
    """Gets the number token at the start of commandStr.

    Given '5hello' returns '5'
    Given '  5hello' returns '  5'
    Given '-42hello' returns '-42'
    Given '+42hello' returns '+42'
    Given '3.14hello' returns '3.14'

    Raises an exception if it can't tokenize a number.
    """
    pattern = re.compile(r"^(\s*(\+|\-)?\d+(\.\d+)?)")
    mo = pattern.search(commandStr)
    if mo is None:
        raise PyAutoGUIException("Invalid command at index 0: a number was expected")

    return mo.group(1)


def _getQuotedStringToken(commandStr):
    """Gets the quoted string token at the start of commandStr.
    The quoted string must use single quotes.

    Given "'hello'world" returns "'hello'"
    Given "  'hello'world" returns "  'hello'"

    Raises an exception if it can't tokenize a quoted string.
    """
    pattern = re.compile(r"^((\s*)('(.*?)'))")
    mo = pattern.search(commandStr)
    if mo is None:
        raise PyAutoGUIException("Invalid command at index 0: a quoted string was expected")

    return mo.group(1)


def _getParensCommandStrToken(commandStr):
    """Gets the command string token at the start of commandStr. It will also
    be enclosed with parentheses.

    Given "(ccc)world" returns "(ccc)"
    Given "  (ccc)world" returns "  (ccc)"
    Given "(ccf10(r))world" returns "(ccf10(r))"

    Raises an exception if it can't tokenize a quoted string.
    """

    # Check to make sure at least one open parenthesis exists:
    pattern = re.compile(r"^\s*\(")
    mo = pattern.search(commandStr)
    if mo is None:
        raise PyAutoGUIException("Invalid command at index 0: No open parenthesis found.")

    # Check to make sure the parentheses are balanced:
    i = 0
    openParensCount = 0
    while i < len(commandStr):
        if commandStr[i] == "(":
            openParensCount += 1
        elif commandStr[i] == ")":
            openParensCount -= 1
            if openParensCount == 0:
                i += 1  # Remember to increment i past the ) before breaking.
                break
            elif openParensCount == -1:
                raise PyAutoGUIException("Invalid command at index 0: No open parenthesis for this close parenthesis.")
        i += 1
    if openParensCount > 0:
        raise PyAutoGUIException("Invalid command at index 0: Not enough close parentheses.")

    return commandStr[0:i]


def _getCommaToken(commandStr):
    """Gets the comma token at the start of commandStr.

    Given ',' returns ','
    Given '  ,', returns '  ,'

    Raises an exception if a comma isn't found.
    """
    pattern = re.compile(r"^((\s*),)")
    mo = pattern.search(commandStr)
    if mo is None:
        raise PyAutoGUIException("Invalid command at index 0: a comma was expected")

    return mo.group(1)


def _tokenizeCommandStr(commandStr):
    """Tokenizes commandStr into a list of commands and their arguments for
    the run() function. Returns the list."""

    commandPattern = re.compile(r"^(su|sd|ss|c|l|m|r|g|d|k|w|h|f|s|a|p)")

    # Tokenize the command string.
    commandList = []
    i = 0  # Points to the current index in commandStr that is being tokenized.
    while i < len(commandStr):
        if commandStr[i] in (" ", "\t", "\n", "\r"):
            # Skip over whitespace:
            i += 1
            continue

        mo = commandPattern.match(commandStr[i:])
        if mo is None:
            raise PyAutoGUIException("Invalid command at index %s: %s is not a valid command" % (i, commandStr[i]))

        individualCommand = mo.group(1)
        commandList.append(individualCommand)
        i += len(individualCommand)

        # Handle the no argument commands (c, l, m, r, su, sd, ss):
        if individualCommand in ("c", "l", "m", "r", "su", "sd", "ss"):
            pass  # This just exists so these commands are covered by one of these cases.

        # Handle the arguments of the mouse (g)o and mouse (d)rag commands:
        elif individualCommand in ("g", "d"):
            try:
                x = _getNumberToken(commandStr[i:])
                i += len(x)  # Increment past the x number.

                comma = _getCommaToken(commandStr[i:])
                i += len(comma)  # Increment past the comma (and any whitespace).

                y = _getNumberToken(commandStr[i:])
                i += len(y)  # Increment past the y number.

            except PyAutoGUIException as excObj:
                # Exception message starts with something like "Invalid command at index 0:"
                # Change the index number and reraise it.
                indexPart, colon, message = str(excObj).partition(":")

                indexNum = indexPart[len("Invalid command at index ") :]
                newIndexNum = int(indexNum) + i
                raise PyAutoGUIException("Invalid command at index %s:%s" % (newIndexNum, message))

            # Make sure either both x and y have +/- or neither of them do:
            if x.lstrip()[0].isdecimal() and not y.lstrip()[0].isdecimal():
                raise PyAutoGUIException("Invalid command at index %s: Y has a +/- but X does not." % (i - len(y)))
            if not x.lstrip()[0].isdecimal() and y.lstrip()[0].isdecimal():
                raise PyAutoGUIException(
                    "Invalid command at index %s: Y does not have a +/- but X does." % (i - len(y))
                )

            # Get rid of any whitespace at the front:
            commandList.append(x.lstrip())
            commandList.append(y.lstrip())

        # Handle the arguments of the (s)leep and (p)ause commands:
        elif individualCommand in ("s", "p"):
            try:
                num = _getNumberToken(commandStr[i:])
                i += len(num)  # Increment past the number.

                # TODO - raise an exception if a + or - is in the number.

            except PyAutoGUIException as excObj:
                # Exception message starts with something like "Invalid command at index 0:"
                # Change the index number and reraise it.
                indexPart, colon, message = str(excObj).partition(":")

                indexNum = indexPart[len("Invalid command at index ") :]
                newIndexNum = int(indexNum) + i
                raise PyAutoGUIException("Invalid command at index %s:%s" % (newIndexNum, message))

            # Get rid of any whitespace at the front:
            commandList.append(num.lstrip())

        # Handle the arguments of the (k)ey press, (w)rite, (h)otkeys, and (a)lert commands:
        elif individualCommand in ("k", "w", "h", "a"):
            try:
                quotedString = _getQuotedStringToken(commandStr[i:])
                i += len(quotedString)  # Increment past the quoted string.
            except PyAutoGUIException as excObj:
                # Exception message starts with something like "Invalid command at index 0:"
                # Change the index number and reraise it.
                indexPart, colon, message = str(excObj).partition(":")

                indexNum = indexPart[len("Invalid command at index ") :]
                newIndexNum = int(indexNum) + i
                raise PyAutoGUIException("Invalid command at index %s:%s" % (newIndexNum, message))

            # Get rid of any whitespace at the front and the quotes:
            commandList.append(quotedString[1:-1].lstrip())

        # Handle the arguments of the (f)or loop command:
        elif individualCommand == "f":
            try:
                numberOfLoops = _getNumberToken(commandStr[i:])
                i += len(numberOfLoops)  # Increment past the number of loops.

                subCommandStr = _getParensCommandStrToken(commandStr[i:])
                i += len(subCommandStr)  # Increment past the sub-command string.

            except PyAutoGUIException as excObj:
                # Exception message starts with something like "Invalid command at index 0:"
                # Change the index number and reraise it.
                indexPart, colon, message = str(excObj).partition(":")

                indexNum = indexPart[len("Invalid command at index ") :]
                newIndexNum = int(indexNum) + i
                raise PyAutoGUIException("Invalid command at index %s:%s" % (newIndexNum, message))

            # Get rid of any whitespace at the front:
            commandList.append(numberOfLoops.lstrip())

            # Get rid of any whitespace at the front and the quotes:
            subCommandStr = subCommandStr.lstrip()[1:-1]
            # Recursively call this function and append the list it returns:
            commandList.append(_tokenizeCommandStr(subCommandStr))

    return commandList


def _runCommandList(commandList, _ssCount):
    global PAUSE
    i = 0
    while i < len(commandList):
        command = commandList[i]

        if command == "c":
            click(button=PRIMARY)
        elif command == "l":
            click(button=LEFT)
        elif command == "m":
            click(button=MIDDLE)
        elif command == "r":
            click(button=RIGHT)
        elif command == "su":
            scroll(1)  # scroll up
        elif command == "sd":
            scroll(-1)  # scroll down
        elif command == "ss":
            screenshot("screenshot%s.png" % (_ssCount[0]))
            _ssCount[0] += 1
        elif command == "s":
            sleep(float(commandList[i + 1]))
            i += 1
        elif command == "p":
            PAUSE = float(commandList[i + 1])
            i += 1
        elif command == "g":
            if commandList[i + 1][0] in ("+", "-") and commandList[i + 2][0] in ("+", "-"):
                move(int(commandList[i + 1]), int(commandList[i + 2]))
            else:
                moveTo(int(commandList[i + 1]), int(commandList[i + 2]))
            i += 2
        elif command == "d":
            if commandList[i + 1][0] in ("+", "-") and commandList[i + 2][0] in ("+", "-"):
                drag(int(commandList[i + 1]), int(commandList[i + 2]))
            else:
                dragTo(int(commandList[i + 1]), int(commandList[i + 2]))
            i += 2
        elif command == "k":
            press(commandList[i + 1])
            i += 1
        elif command == "w":
            write(commandList[i + 1])
            i += 1
        elif command == "h":
            hotkey(*commandList[i + 1].replace(" ", "").split(","))
            i += 1
        elif command == "a":
            alert(commandList[i + 1])
            i += 1
        elif command == "f":
            for j in range(int(commandList[i + 1])):
                _runCommandList(commandList[i + 2], _ssCount)
            i += 2
        i += 1


def run(commandStr, _ssCount=None):
    """Run a series of PyAutoGUI function calls according to a mini-language
    made for this function. The `commandStr` is composed of character
    commands that represent PyAutoGUI function calls.

    For example, `run('ccg-20,+0c')` clicks the mouse twice, then makes
    the mouse cursor go 20 pixels to the left, then click again.

    Whitespace between commands and arguments is ignored. Command characters
    must be lowercase. Quotes must be single quotes.

    For example, the previous call could also be written as `run('c c g -20, +0 c')`.

    The character commands and their equivalents are here:

    `c` => `click(button=PRIMARY)`
    `l` => `click(button=LEFT)`
    `m` => `click(button=MIDDLE)`
    `r` => `click(button=RIGHT)`
    `su` => `scroll(1) # scroll up`
    `sd` => `scroll(-1) # scroll down`
    `ss` => `screenshot('screenshot1.png') # filename number increases on its own`

    `gX,Y` => `moveTo(X, Y)`
    `g+X,-Y` => `move(X, Y) # The + or - prefix is the difference between move() and moveTo()`
    `dX,Y` => `dragTo(X, Y)`
    `d+X,-Y` => `drag(X, Y) # The + or - prefix is the difference between drag() and dragTo()`

    `k'key'` => `press('key')`
    `w'text'` => `write('text')`
    `h'key,key,key'` => `hotkey(*'key,key,key'.replace(' ', '').split(','))`
    `a'hello'` => `alert('hello')`

    `sN` => `sleep(N) # N can be an int or float`
    `pN` => `PAUSE = N # N can be an int or float`

    `fN(commands)` => for i in range(N): run(commands)

    Note that any changes to `PAUSE` with the `p` command will be undone when
    this function returns. The original `PAUSE` setting will be reset.

    TODO - This function is under development.
    """

    # run("ccc")  straight forward
    # run("susu") if 's' then peek at the next character
    global PAUSE

    if _ssCount is None:
        _ssCount = [
            0
        ]  # Setting this to a mutable list so that the callers can read the changed value. TODO improve this comment

    commandList = _tokenizeCommandStr(commandStr)

    # Carry out each command.
    originalPAUSE = PAUSE
    _runCommandList(commandList, _ssCount)
    PAUSE = originalPAUSE


def printInfo(dontPrint=False):
    msg = '''
         Platform: {}
   Python Version: {}
PyAutoGUI Version: {}
       Executable: {}
       Resolution: {}
        Timestamp: {}'''.format(*getInfo())
    if not dontPrint:
        print(msg)
    return msg


def getInfo():
    return (sys.platform, sys.version, __version__, sys.executable, size(), datetime.datetime.now())


# Add the bottom left, top right, and bottom right corners to FAILSAFE_POINTS.
_right, _bottom = size()
FAILSAFE_POINTS.extend([(0, _bottom - 1), (_right - 1, 0), (_right - 1, _bottom - 1)])<|MERGE_RESOLUTION|>--- conflicted
+++ resolved
@@ -1567,13 +1567,8 @@
     Args:
       key (str, list): The key to be pressed. The valid names are listed in
       KEYBOARD_KEYS. Can also be a list of such strings.
-<<<<<<< HEAD
       presses (integer, optional): The number of press repetitions.
       1 by default, for just one press.
-=======
-      presses (integer, optional): the number of press repetition
-      1 by default, for just one press
->>>>>>> 6bbc9137
       interval (float, optional): How many seconds between each press.
       0.0 by default, for no pause between presses.
       pause (float, optional): How many seconds in the end of function process.
